"""
AgentOps client module that provides a client class with public interfaces and configuration.

Classes:
    Client: Provides methods to interact with the AgentOps service.
"""

from .event import Event
from .helpers import get_ISO_time
from .session import Session
from .worker import Worker
from uuid import uuid4
from typing import Optional, List
from pydantic import Field
from os import environ
import functools
import logging
import inspect
import atexit
import signal
import sys

from .config import Configuration
from .llm_tracker import LlmTracker


class Client:
    """
    Client for AgentOps service.

    Args:
        api_key (str, optional): API Key for AgentOps services. If none is provided, key will be read from the AGENTOPS_API_KEY environment variable.
        org_key (str, optional): Allows sessions/events analytics to be tracked by the owners of the organization key.
        tags (List[str], optional): Tags for the sessions that can be used for grouping or sorting later (e.g. ["GPT-4"]).
        endpoint (str, optional): The endpoint for the AgentOps service. Defaults to 'https://agentops-server-v2.fly.dev'.
        max_wait_time (int, optional): The maximum time to wait in milliseconds before flushing the queue. Defaults to 1000.
        max_queue_size (int, optional): The maximum size of the event queue. Defaults to 100.
        override (bool): Whether to override and LLM calls to emit as events.
    Attributes:
        session (Session, optional): A Session is a grouping of events (e.g. a run of your agent).
    """

    def __init__(self, api_key: Optional[str] = None,
                 org_key: Optional[str] = None,
                 tags: Optional[List[str]] = None,
                 endpoint: Optional[str] = 'https://agentops-server-v2.fly.dev',
                 max_wait_time: Optional[int] = 1000,
                 max_queue_size: Optional[int] = 100,
                 override=True):

        # Get API key from env
        if api_key is None:
            api_key = environ.get('AGENTOPS_API_KEY')

        if api_key is None:
            print("AgentOps API key not provided. Session data will not be recorded.")

        if org_key is None:
            org_key = environ.get('AGENTOPS_ORG_KEY')

        # Create a worker config
        self.config = Configuration(api_key, org_key, endpoint,
                                    max_wait_time, max_queue_size)

        # Store a reference to the instance
        Client._instance = self
        atexit.register(self.cleanup)

        # Register signal handler for SIGINT (Ctrl+C) and SIGTERM
        signal.signal(signal.SIGINT, self.signal_handler)
        signal.signal(signal.SIGTERM, self.signal_handler)

        # Override sys.excepthook
        sys.excepthook = self.handle_exception

        self._start_session(tags)

<<<<<<< HEAD
        self.llm_tracker = LlmTracker(self)
        self.llm_tracker.override_api('openai')
=======
        if override:
            if 'openai' in sys.modules:
                self.llm_tracker = LlmTracker(self)
                self.llm_tracker.override_api('openai')
>>>>>>> de3ab0af

    def handle_exception(self, exc_type, exc_value, exc_traceback):
        """
        Handle uncaught exceptions before they result in program termination.

        Args:
            exc_type (Type[BaseException]): The type of the exception.
            exc_value (BaseException): The exception instance.
            exc_traceback (TracebackType): A traceback object encapsulating the call stack at the point where the exception originally occurred.
        """
        # Perform cleanup
        self.cleanup()

        # Then call the default excepthook to exit the program
        sys.__excepthook__(exc_type, exc_value, exc_traceback)

    def signal_handler(self, signal, frame):
        """
        Signal handler for SIGINT (Ctrl+C) and SIGTERM. Ends the session and exits the program.

        Args:
            signal (int): The signal number.
            frame: The current stack frame.
        """
        logging.info('Signal SIGTERM or SIGINT detected. Ending session...')
        self.end_session(end_state='Fail')
        sys.exit(0)

    def record(self, event: Event):
        """
        Record an event with the AgentOps service.

        Args:
            event (Event): The event to record.
        """

        if not self.session.has_ended:
            self.worker.add_event(
                {'session_id': self.session.session_id, **event.__dict__})
        else:
            logging.info("This event was not recorded because the previous session has been ended" +
                         " Start a new session to record again.")

    def record_action(self, event_name: str, tags: Optional[List[str]] = None):
        """
        Decorator to record an event before and after a function call.
        Usage:
            - Actions: Records function parameters and return statements of the
                function being decorated. Additionally, timing information about
                the action is recorded
        Args:
            event_name (str): The name of the event to record.
            tags (List[str], optional): Any tags associated with the event. Defaults to None.
        """

        def decorator(func):
            if inspect.iscoroutinefunction(func):
                @functools.wraps(func)
                async def async_wrapper(*args, **kwargs):
                    return await self._record_event_async(func, event_name, tags, *args, **kwargs)
                return async_wrapper
            else:
                @functools.wraps(func)
                def sync_wrapper(*args, **kwargs):
                    return self._record_event_sync(func, event_name, tags, *args, **kwargs)
                return sync_wrapper

        return decorator

    def _record_event_sync(self, func, event_name, tags, *args, **kwargs):
        init_time = get_ISO_time()
        func_args = inspect.signature(func).parameters
        arg_names = list(func_args.keys())
        # Get default values
        arg_values = {name: func_args[name].default
                      for name in arg_names if func_args[name].default
                      is not inspect._empty}
        # Update with positional arguments
        arg_values.update(dict(zip(arg_names, args)))
        arg_values.update(kwargs)

        try:
            returns = func(*args, **kwargs)

            # If the function returns multiple values, record them all in the same event
            if isinstance(returns, tuple):
                returns = list(returns)

            # Record the event after the function call
            self.record(Event(event_type=event_name,
                              params=arg_values,
                              returns=returns,
                              result='Success',
                              action_type='action',
                              init_timestamp=init_time,
                              tags=tags))

        except Exception as e:
            # Record the event after the function call
            self.record(Event(event_type=event_name,
                              params=arg_values,
                              returns={f"{type(e).__name__}: {str(e)}"},
                              result='Fail',
                              action_type='action',
                              init_timestamp=init_time,
                              tags=tags))

            # Re-raise the exception
            raise

        return returns

    async def _record_event_async(self, func, event_name, tags, *args, **kwargs):
        init_time = get_ISO_time()
        func_args = inspect.signature(func).parameters
        arg_names = list(func_args.keys())
        # Get default values
        arg_values = {name: func_args[name].default
                      for name in arg_names if func_args[name].default
                      is not inspect._empty}
        # Update with positional arguments
        arg_values.update(dict(zip(arg_names, args)))
        arg_values.update(kwargs)

        try:

            returns = await func(*args, **kwargs)

            # If the function returns multiple values, record them all in the same event
            if isinstance(returns, tuple):
                returns = list(returns)

            # Record the event after the function call
            self.record(Event(event_type=event_name,
                              params=arg_values,
                              returns=returns,
                              result='Success',
                              action_type='action',
                              init_timestamp=init_time,
                              tags=tags))

        except Exception as e:
            # Record the event after the function call
            self.record(Event(event_type=event_name,
                              params=arg_values,
                              returns={f"{type(e).__name__}: {str(e)}"},
                              result='Fail',
                              action_type='action',
                              init_timestamp=init_time,
                              tags=tags))

            # Re-raise the exception
            raise

        return returns

    def _start_session(self, tags: Optional[List[str]] = None):
        """
        Start a new session for recording events.

        Args:
            tags (List[str], optional): Tags that can be used for grouping or sorting later.
                e.g. ["test_run"].
        """
        self.session = Session(str(uuid4()), tags)
        self.worker = Worker(self.config)
        self.worker.start_session(self.session)

    def end_session(self, end_state: str = Field("Indeterminate",
                                                 description="End state of the session",
                                                 pattern="^(Success|Fail|Indeterminate)$"),
                    rating: Optional[str] = None,
                    video: Optional[str] = None):
        """
        End the current session with the AgentOps service.

        Args:
            end_state (str, optional): The final state of the session.
            rating (str, optional): The rating for the session.
            video (str, optional): The video screen recording of the session
        """
        if not self.session.has_ended:
            self.session.end_session(end_state, rating)
            self.worker.end_session(self.session)
            self.session.video = video
        else:
            logging.info("Warning: The session has already been ended.")

    def cleanup(self):
        # Only run cleanup function if session is created
        if hasattr(self, "session") and not self.session.has_ended:
            self.end_session(end_state='Fail')<|MERGE_RESOLUTION|>--- conflicted
+++ resolved
@@ -75,15 +75,10 @@
 
         self._start_session(tags)
 
-<<<<<<< HEAD
-        self.llm_tracker = LlmTracker(self)
-        self.llm_tracker.override_api('openai')
-=======
         if override:
             if 'openai' in sys.modules:
                 self.llm_tracker = LlmTracker(self)
                 self.llm_tracker.override_api('openai')
->>>>>>> de3ab0af
 
     def handle_exception(self, exc_type, exc_value, exc_traceback):
         """
